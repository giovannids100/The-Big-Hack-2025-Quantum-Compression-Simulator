import image_compressor as comp
import video_splitter
import video_reconstructor

if __name__ == "__main__":
<<<<<<< HEAD
    # img_path = r"./image.png"  # Update with your image path
    # img_array = comp.load_image(img_path, size=(1024, 1024))  # Increased resolution

    # if img_array is not None:
    #     circuit, encoded_amplitudes = comp.amplitude_encode(img_array)
    #     compressed_amplitudes = comp.quantum_compression_technique_1(encoded_amplitudes)
    #     comp.visualize_images(img_array, encoded_amplitudes, compressed_amplitudes)
    # else:
    #     print("Failed to load image, exiting the program.")

    video_path = r"./video.mp4"

    frames = video_splitter.load_video_frames(video_path, size=(2560, 1440), max_frames=None, frame_skip=1)
    compressed_frames = []


    for f in frames:   
        if f is not None:
            circuit, encoded_amplitudes = comp.amplitude_encode(f)
            compressed_amplitudes = comp.quantum_compression_technique_1(encoded_amplitudes)
            compressed_image = comp.reconstruct_image(compressed_amplitudes, f.shape)
            compressed_frames.append(compressed_image)
        else:
            print("Failed to load image, exiting the program.")
    
    video_reconstructor.reconstruct_video_with_original_fps(compressed_frames, "./compressed_video.mp4",video_path)
    
=======
    img_path = r"./image.png"  # Update with your image path
    img_array = comp.load_image(img_path, size=(1024, 1024))  # Increased resolution

    if img_array is not None:
        circuit, encoded_amplitudes = comp.amplitude_encode(img_array)
        compressed_amplitudes = comp.quantum_compression_technique_1(encoded_amplitudes)
        comp.visualize_images(img_array, encoded_amplitudes, compressed_amplitudes)
        visualize_compressed_image(img_array, compressed_amplitudes)
    else:
        print("Failed to load image, exiting the program.")
>>>>>>> f51546b3
<|MERGE_RESOLUTION|>--- conflicted
+++ resolved
@@ -3,10 +3,17 @@
 import video_reconstructor
 
 if __name__ == "__main__":
-<<<<<<< HEAD
     # img_path = r"./image.png"  # Update with your image path
     # img_array = comp.load_image(img_path, size=(1024, 1024))  # Increased resolution
-
+'''
+    if img_array is not None:
+        circuit, encoded_amplitudes = comp.amplitude_encode(img_array)
+        compressed_amplitudes = comp.quantum_compression_technique_1(encoded_amplitudes)
+        comp.visualize_images(img_array, encoded_amplitudes, compressed_amplitudes)
+        visualize_compressed_image(img_array, compressed_amplitudes)
+    else:
+    # #     print("Failed to load image, exiting the program.")
+'''
     # if img_array is not None:
     #     circuit, encoded_amplitudes = comp.amplitude_encode(img_array)
     #     compressed_amplitudes = comp.quantum_compression_technique_1(encoded_amplitudes)
@@ -30,16 +37,4 @@
             print("Failed to load image, exiting the program.")
     
     video_reconstructor.reconstruct_video_with_original_fps(compressed_frames, "./compressed_video.mp4",video_path)
-    
-=======
-    img_path = r"./image.png"  # Update with your image path
-    img_array = comp.load_image(img_path, size=(1024, 1024))  # Increased resolution
-
-    if img_array is not None:
-        circuit, encoded_amplitudes = comp.amplitude_encode(img_array)
-        compressed_amplitudes = comp.quantum_compression_technique_1(encoded_amplitudes)
-        comp.visualize_images(img_array, encoded_amplitudes, compressed_amplitudes)
-        visualize_compressed_image(img_array, compressed_amplitudes)
-    else:
-        print("Failed to load image, exiting the program.")
->>>>>>> f51546b3
+    